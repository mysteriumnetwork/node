--- conflicted
+++ resolved
@@ -30,15 +30,8 @@
 printf "Building Standalone package for OS '$OS' ..\n"
 DIR_TEMP=`mktemp -d ${DIR_BUILD}/${tempname}.XXXXXX`
 cp -vp ${BINARY} ${DIR_TEMP}/mysterium_client
-<<<<<<< HEAD
+
 copy_client_config $OS $DIR_TEMP
-=======
-cp -vrp "bin/common_package/" ${DIR_TEMP}/config
-
-if [[ -d "bin/client_package/config/${OS}/" ]]; then
-    cp -vrp "bin/client_package/config/${OS}/" ${DIR_TEMP}/config
-fi
->>>>>>> 3ff03f8c
 
 # Tarball package directory
 if [ "$OS" == "windows" ]; then
