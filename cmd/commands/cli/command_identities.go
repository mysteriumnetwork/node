/*
 * Copyright (C) 2020 The "MysteriumNetwork/node" Authors.
 *
 * This program is free software: you can redistribute it and/or modify
 * it under the terms of the GNU General Public License as published by
 * the Free Software Foundation, either version 3 of the License, or
 * (at your option) any later version.
 *
 * This program is distributed in the hope that it will be useful,
 * but WITHOUT ANY WARRANTY; without even the implied warranty of
 * MERCHANTABILITY or FITNESS FOR A PARTICULAR PURPOSE.  See the
 * GNU General Public License for more details.
 *
 * You should have received a copy of the GNU General Public License
 * along with this program.  If not, see <http://www.gnu.org/licenses/>.
 */

package cli

import (
	"errors"
	"fmt"
	"io/ioutil"
	"math/big"
	"os"
	"strings"
	"time"

	"github.com/ethereum/go-ethereum/accounts/keystore"
<<<<<<< HEAD
	"github.com/ethereum/go-ethereum/common"
	"github.com/pkg/errors"
=======
>>>>>>> 5f8ca787

	"github.com/mysteriumnetwork/node/cmd/commands/cli/clio"
	"github.com/mysteriumnetwork/node/config"
	"github.com/mysteriumnetwork/node/core/node"
	"github.com/mysteriumnetwork/node/identity"
	"github.com/mysteriumnetwork/node/money"
)

func (c *cliApp) identities(argsString string) (err error) {
	usage := strings.Join([]string{
		"Usage: identities <action> [args]",
		"Available actions:",
		"  " + usageListIdentities,
		"  " + usageGetIdentity,
		"  " + usageNewIdentity,
		"  " + usageUnlockIdentity,
		"  " + usageRegisterIdentity,
		"  " + usageSettle,
		"  " + usageGetReferralCode,
		"  " + usageExportIdentity,
		"  " + usageImportIdentity,
		"  " + usageWithdraw,
	}, "\n")

	if len(argsString) == 0 {
		clio.Info(usage)
		return
	}

	args := strings.Fields(argsString)
	action := args[0]
	actionArgs := args[1:]

	switch action {
	case "list":
		return c.listIdentities(actionArgs)
	case "get":
		return c.getIdentity(actionArgs)
	case "new":
		return c.newIdentity(actionArgs)
	case "unlock":
		return c.unlockIdentity(actionArgs)
	case "register":
		return c.registerIdentity(actionArgs)
	case "settle":
		return c.settle(actionArgs)
	case "referralcode":
		return c.getReferralCode(actionArgs)
	case "export":
		return c.exportIdentity(actionArgs)
	case "import":
<<<<<<< HEAD
		c.importIdentity(actionArgs)
	case "withdraw":
		c.withdraw(actionArgs)
=======
		return c.importIdentity(actionArgs)
	case "beneficiary":
		return c.setBeneficiary(actionArgs)
	case "beneficiary-status":
		return c.setBeneficiaryStatus(actionArgs)
>>>>>>> 5f8ca787
	default:
		fmt.Println(usage)
		return errUnknownSubCommand(argsString)
	}
}

const usageListIdentities = "list"

func (c *cliApp) listIdentities(args []string) (err error) {
	if len(args) > 0 {
		clio.Info("Usage: " + usageListIdentities)
		return errWrongArgumentCount
	}
	ids, err := c.tequilapi.GetIdentities()
	if err != nil {
		return err
	}

	for _, id := range ids {
		clio.Status("+", id.Address)
	}
	return nil
}

const usageGetIdentity = "get <identity>"

func (c *cliApp) getIdentity(actionArgs []string) (err error) {
	if len(actionArgs) != 1 {
		clio.Info("Usage: " + usageGetIdentity)
		return errWrongArgumentCount
	}

	address := actionArgs[0]
	identityStatus, err := c.tequilapi.Identity(address)
	if err != nil {
		return err
	}
	clio.Info("Registration Status:", identityStatus.RegistrationStatus)
	clio.Info("Channel address:", identityStatus.ChannelAddress)
	clio.Info(fmt.Sprintf("Balance: %s", money.New(identityStatus.Balance)))
	clio.Info(fmt.Sprintf("Earnings: %s", money.New(identityStatus.Earnings)))
	clio.Info(fmt.Sprintf("Earnings total: %s", money.New(identityStatus.EarningsTotal)))
	return nil
}

const usageNewIdentity = "new [passphrase]"

func (c *cliApp) newIdentity(args []string) (err error) {
	if len(args) > 1 {
		clio.Info("Usage: " + usageNewIdentity)
		return errWrongArgumentCount
	}
	passphrase := identityDefaultPassphrase
	if len(args) == 1 {
		passphrase = args[0]
	}

	id, err := c.tequilapi.NewIdentity(passphrase)
	if err != nil {
		return err
	}
	clio.Success("New identity created:", id.Address)
	return nil
}

const usageUnlockIdentity = "unlock <identity> [passphrase]"

func (c *cliApp) unlockIdentity(actionArgs []string) (err error) {
	if len(actionArgs) < 1 {
		clio.Info("Usage: " + usageUnlockIdentity)
		return errWrongArgumentCount
	}

	address := actionArgs[0]
	var passphrase string
	if len(actionArgs) >= 2 {
		passphrase = actionArgs[1]
	}

	clio.Info("Unlocking", address)
	err = c.tequilapi.Unlock(address, passphrase)
	if err != nil {
		return err
	}

	clio.Success(fmt.Sprintf("Identity %s unlocked.", address))
	return nil
}

const usageRegisterIdentity = "register <identity> [referralcode]"

<<<<<<< HEAD
func (c *cliApp) registerIdentity(actionArgs []string) {
	if len(actionArgs) < 1 || len(actionArgs) > 2 {
=======
func (c *cliApp) registerIdentity(actionArgs []string) (err error) {
	if len(actionArgs) < 1 || len(actionArgs) > 4 {
>>>>>>> 5f8ca787
		clio.Info("Usage: " + usageRegisterIdentity)
		return errWrongArgumentCount
	}

	address := actionArgs[0]
	var token *string
	if len(actionArgs) >= 2 {
		token = &actionArgs[1]
	}

<<<<<<< HEAD
	err := c.tequilapi.RegisterIdentity(address, token)
=======
	err = c.tequilapi.RegisterIdentity(address, beneficiary, stake, token)
>>>>>>> 5f8ca787
	if err != nil {
		return fmt.Errorf("could not register identity: %w", err)
	}

	msg := "Registration started. Topup the identities channel to finish it."
	if c.config.GetBoolByFlag(config.FlagTestnet3) {
		msg = "Registration successful, try to connect."
	}

	clio.Info(msg)
	clio.Info(fmt.Sprintf("To explore additional information about the identity use: %s", usageGetIdentity))
	return nil
}

const usageSettle = "settle <providerIdentity>"

func (c *cliApp) settle(args []string) (err error) {
	if len(args) != 1 {
		clio.Info("Usage: " + usageSettle)
		fees, err := c.tequilapi.GetTransactorFees()
		if err != nil {
			clio.Warn("could not get transactor fee: ", err)
		}
		trFee := new(big.Float).Quo(new(big.Float).SetInt(fees.Settlement), new(big.Float).SetInt(money.MystSize))
		hermesFee := new(big.Float).Quo(new(big.Float).SetInt(big.NewInt(int64(fees.Hermes))), new(big.Float).SetInt(money.MystSize))
		clio.Info(fmt.Sprintf("Transactor fee: %v MYST", trFee.String()))
		clio.Info(fmt.Sprintf("Hermes fee: %v MYST", hermesFee.String()))
		return errWrongArgumentCount
	}
	hermesID, err := c.config.GetHermesID()
	if err != nil {
		return fmt.Errorf("could not get Hermes ID: %w", err)
	}
	clio.Info("Waiting for settlement to complete")
	errChan := make(chan error)

	go func() {
		errChan <- c.tequilapi.Settle(identity.FromAddress(args[0]), identity.FromAddress(hermesID), true)
	}()

	timeout := time.After(time.Minute * 2)
	for {
		select {
		case <-timeout:
			fmt.Println()
			return errTimeout
		case <-time.After(time.Millisecond * 500):
			fmt.Print(".")
		case err := <-errChan:
			fmt.Println()
			if err != nil {
				return fmt.Errorf("settlement failed: %w", err)
			}
			clio.Info("settlement succeeded")
			return nil
		}
	}
}

<<<<<<< HEAD
const usageWithdraw = "withdraw <providerIdentity> <beneficiary>"

func (c *cliApp) withdraw(args []string) {
	if len(args) != 2 {
		clio.Info("Usage: " + usageWithdraw)
		fees, err := c.tequilapi.GetTransactorFees()
		if err != nil {
			clio.Warn("could not get transactor fee: ", err)
		}
		trFee := new(big.Float).Quo(new(big.Float).SetInt(fees.Settlement), new(big.Float).SetInt(money.MystSize))
		hermesFee := new(big.Float).Quo(new(big.Float).SetInt(big.NewInt(int64(fees.Hermes))), new(big.Float).SetInt(money.MystSize))
		clio.Info(fmt.Sprintf("Transactor fee: %v MYST", trFee.String()))
		clio.Info(fmt.Sprintf("Hermes fee: %v MYST", hermesFee.String()))
		return
=======
const usageGetReferralCode = "referralcode <identity>"

func (c *cliApp) getReferralCode(actionArgs []string) (err error) {
	if len(actionArgs) != 1 {
		clio.Info("Usage: " + usageGetReferralCode)
		return errWrongArgumentCount
	}

	address := actionArgs[0]
	res, err := c.tequilapi.IdentityReferralCode(address)
	if err != nil {
		return fmt.Errorf("could not get referral token: %w", err)
	}

	clio.Success(fmt.Sprintf("Your referral token is: %q", res.Token))
	return nil
}

const usageSetBeneficiary = "beneficiary <identity> <new beneficiary>"

func (c *cliApp) setBeneficiary(actionArgs []string) (err error) {
	if len(actionArgs) < 2 || len(actionArgs) > 3 {
		clio.Info("Usage: " + usageSetBeneficiary)
		return errWrongArgumentCount
>>>>>>> 5f8ca787
	}
	hermesID, err := c.config.GetHermesID()
	if err != nil {
<<<<<<< HEAD
		clio.Warn("could not get hermes id: ", err)
		return
=======
		return fmt.Errorf("could not get Hermes ID: %w", err)
>>>>>>> 5f8ca787
	}
	clio.Info("Waiting for withdrawal to complete")
	errChan := make(chan error)

<<<<<<< HEAD
	go func() {
		errChan <- c.tequilapi.Withdraw(identity.FromAddress(args[0]), common.HexToAddress(hermesID), common.HexToAddress(args[1]))
	}()
=======
	err = c.tequilapi.SettleWithBeneficiary(address, benef, hermesID)
	if err != nil {
		return fmt.Errorf("could not settle with beneficiary: %w", err)
	}
>>>>>>> 5f8ca787

	timeout := time.After(time.Minute * 2)
	for {
		select {
		case <-timeout:
<<<<<<< HEAD
			fmt.Println()
			clio.Warn("withdrawal timed out")
			return
		case <-time.After(time.Millisecond * 500):
			fmt.Print(".")
		case err := <-errChan:
			fmt.Println()
			if err != nil {
				clio.Warn("withdrawal failed: ", err.Error())
				return
=======
			clio.Info("Beneficiary change in progress")
			clio.Info(fmt.Sprintf("To get additional information use command: \"%s\"", usageSetBeneficiaryStatus))
			return nil
		case <-time.After(time.Second):
			st, err := c.tequilapi.SettleWithBeneficiaryStatus(address)
			if err != nil {
				break
			}

			if !strings.EqualFold(st.ChangeTo, benef) || st.State != beneficiary.Completed {
				break
			}

			if st.Error != "" {
				return fmt.Errorf("could not set the new beneficiary address: %w", errors.New(st.Error))
			}

			data, err := c.tequilapi.Beneficiary(address)
			if err != nil {
				break
			}

			if strings.EqualFold(data.Beneficiary, benef) {
				clio.Success("New beneficiary address set")
				return nil
>>>>>>> 5f8ca787
			}
			clio.Info("withdrawal succeeded")
			return
		}
	}
}

const usageGetReferralCode = "referralcode <identity>"

<<<<<<< HEAD
func (c *cliApp) getReferralCode(actionArgs []string) {
	if len(actionArgs) != 1 {
		clio.Info("Usage: " + usageGetReferralCode)
		return
	}

	address := actionArgs[0]
	res, err := c.tequilapi.IdentityReferralCode(address)
	if err != nil {
		clio.Warn(errors.Wrap(err, "could not get referral token"))
		return
	}

	clio.Success(fmt.Sprintf("Your referral token is: %q", res.Token))
=======
func (c *cliApp) setBeneficiaryStatus(actionArgs []string) (err error) {
	if len(actionArgs) != 1 {
		clio.Info("Usage: " + usageSetBeneficiary)
		return errWrongArgumentCount
	}

	address := actionArgs[0]

	data, err := c.tequilapi.Beneficiary(address)
	if err != nil {
		return fmt.Errorf("could not get current beneficiary: %w", err)
	}

	clio.Info(fmt.Sprintf("Current beneficiary: %s", data.Beneficiary))

	st, err := c.tequilapi.SettleWithBeneficiaryStatus(address)
	if err != nil {
		return fmt.Errorf("could not get beneficiary change status: %w", err)
	}

	clio.Info("Last change request information:")
	clio.Info(fmt.Sprintf("Change to: %s", st.ChangeTo))
	clio.Info(fmt.Sprintf("State: %s", st.State))
	if st.Error != "" {
		return errors.New(st.Error)
	}
	return nil
>>>>>>> 5f8ca787
}

const usageExportIdentity = "export <identity> <new_passphrase> [file]"

func (c *cliApp) exportIdentity(actionsArgs []string) (err error) {
	if len(actionsArgs) < 2 || len(actionsArgs) > 3 {
		clio.Info("Usage: " + usageExportIdentity)
		return errWrongArgumentCount
	}

	id := actionsArgs[0]
	passphrase := actionsArgs[1]

	dataDir := c.config.GetStringByFlag(config.FlagDataDir)
	if dataDir == "" {
		return errors.New("could not get data directory")
	}

	ksdir := node.GetOptionsDirectoryKeystore(dataDir)
	ks := keystore.NewKeyStore(ksdir, keystore.LightScryptN, keystore.LightScryptP)

	ex := identity.NewExporter(identity.NewKeystoreFilesystem(ksdir, ks))

	blob, err := ex.Export(id, "", passphrase)
	if err != nil {
		return fmt.Errorf("failed to export identity: %w", err)
	}

	if len(actionsArgs) == 3 {
		filepath := actionsArgs[2]
		write := func() error {
			f, err := os.Create(filepath)
			if err != nil {
				return err
			}
			defer f.Close()

			_, err = f.Write(blob)
			return err
		}

		err := write()
		if err != nil {
			return fmt.Errorf("failed to write exported key to file: %s reason: %w", filepath, err)
		}

		clio.Success("Identity exported to file:", filepath)
		return nil
	}

	clio.Success("Private key exported: ")
	fmt.Println(string(blob))
	return nil
}

const usageImportIdentity = "import <passphrase> <key-string/key-file>"

func (c *cliApp) importIdentity(actionsArgs []string) (err error) {
	if len(actionsArgs) != 2 {
		clio.Info("Usage: " + usageImportIdentity)
		return errWrongArgumentCount
	}

	key := actionsArgs[1]
	passphrase := actionsArgs[0]

	blob := []byte(key)
	if _, err := os.Stat(key); err == nil {
		blob, err = ioutil.ReadFile(key)
		if err != nil {
			return fmt.Errorf("can't read provided file: %s reason: %w", key, err)
		}
	}

	id, err := c.tequilapi.ImportIdentity(blob, passphrase, true)
	if err != nil {
		return fmt.Errorf("failed to import identity: %w", err)
	}

	clio.Success("Identity imported:", id.Address)
	return nil
}<|MERGE_RESOLUTION|>--- conflicted
+++ resolved
@@ -27,11 +27,7 @@
 	"time"
 
 	"github.com/ethereum/go-ethereum/accounts/keystore"
-<<<<<<< HEAD
 	"github.com/ethereum/go-ethereum/common"
-	"github.com/pkg/errors"
-=======
->>>>>>> 5f8ca787
 
 	"github.com/mysteriumnetwork/node/cmd/commands/cli/clio"
 	"github.com/mysteriumnetwork/node/config"
@@ -83,17 +79,9 @@
 	case "export":
 		return c.exportIdentity(actionArgs)
 	case "import":
-<<<<<<< HEAD
-		c.importIdentity(actionArgs)
+		return c.importIdentity(actionArgs)
 	case "withdraw":
-		c.withdraw(actionArgs)
-=======
-		return c.importIdentity(actionArgs)
-	case "beneficiary":
-		return c.setBeneficiary(actionArgs)
-	case "beneficiary-status":
-		return c.setBeneficiaryStatus(actionArgs)
->>>>>>> 5f8ca787
+		return c.withdraw(actionArgs)
 	default:
 		fmt.Println(usage)
 		return errUnknownSubCommand(argsString)
@@ -185,13 +173,8 @@
 
 const usageRegisterIdentity = "register <identity> [referralcode]"
 
-<<<<<<< HEAD
-func (c *cliApp) registerIdentity(actionArgs []string) {
+func (c *cliApp) registerIdentity(actionArgs []string) error {
 	if len(actionArgs) < 1 || len(actionArgs) > 2 {
-=======
-func (c *cliApp) registerIdentity(actionArgs []string) (err error) {
-	if len(actionArgs) < 1 || len(actionArgs) > 4 {
->>>>>>> 5f8ca787
 		clio.Info("Usage: " + usageRegisterIdentity)
 		return errWrongArgumentCount
 	}
@@ -202,11 +185,7 @@
 		token = &actionArgs[1]
 	}
 
-<<<<<<< HEAD
 	err := c.tequilapi.RegisterIdentity(address, token)
-=======
-	err = c.tequilapi.RegisterIdentity(address, beneficiary, stake, token)
->>>>>>> 5f8ca787
 	if err != nil {
 		return fmt.Errorf("could not register identity: %w", err)
 	}
@@ -266,10 +245,9 @@
 	}
 }
 
-<<<<<<< HEAD
 const usageWithdraw = "withdraw <providerIdentity> <beneficiary>"
 
-func (c *cliApp) withdraw(args []string) {
+func (c *cliApp) withdraw(args []string) error {
 	if len(args) != 2 {
 		clio.Info("Usage: " + usageWithdraw)
 		fees, err := c.tequilapi.GetTransactorFees()
@@ -280,152 +258,53 @@
 		hermesFee := new(big.Float).Quo(new(big.Float).SetInt(big.NewInt(int64(fees.Hermes))), new(big.Float).SetInt(money.MystSize))
 		clio.Info(fmt.Sprintf("Transactor fee: %v MYST", trFee.String()))
 		clio.Info(fmt.Sprintf("Hermes fee: %v MYST", hermesFee.String()))
-		return
-=======
-const usageGetReferralCode = "referralcode <identity>"
-
-func (c *cliApp) getReferralCode(actionArgs []string) (err error) {
-	if len(actionArgs) != 1 {
-		clio.Info("Usage: " + usageGetReferralCode)
-		return errWrongArgumentCount
-	}
-
-	address := actionArgs[0]
-	res, err := c.tequilapi.IdentityReferralCode(address)
-	if err != nil {
-		return fmt.Errorf("could not get referral token: %w", err)
-	}
-
-	clio.Success(fmt.Sprintf("Your referral token is: %q", res.Token))
-	return nil
-}
-
-const usageSetBeneficiary = "beneficiary <identity> <new beneficiary>"
-
-func (c *cliApp) setBeneficiary(actionArgs []string) (err error) {
-	if len(actionArgs) < 2 || len(actionArgs) > 3 {
-		clio.Info("Usage: " + usageSetBeneficiary)
-		return errWrongArgumentCount
->>>>>>> 5f8ca787
+		return errWrongArgumentCount
 	}
 	hermesID, err := c.config.GetHermesID()
 	if err != nil {
-<<<<<<< HEAD
-		clio.Warn("could not get hermes id: ", err)
-		return
-=======
 		return fmt.Errorf("could not get Hermes ID: %w", err)
->>>>>>> 5f8ca787
 	}
 	clio.Info("Waiting for withdrawal to complete")
 	errChan := make(chan error)
 
-<<<<<<< HEAD
 	go func() {
 		errChan <- c.tequilapi.Withdraw(identity.FromAddress(args[0]), common.HexToAddress(hermesID), common.HexToAddress(args[1]))
 	}()
-=======
-	err = c.tequilapi.SettleWithBeneficiary(address, benef, hermesID)
-	if err != nil {
-		return fmt.Errorf("could not settle with beneficiary: %w", err)
-	}
->>>>>>> 5f8ca787
 
 	timeout := time.After(time.Minute * 2)
 	for {
 		select {
 		case <-timeout:
-<<<<<<< HEAD
-			fmt.Println()
-			clio.Warn("withdrawal timed out")
-			return
+			return errors.New("withdrawal timed out")
 		case <-time.After(time.Millisecond * 500):
 			fmt.Print(".")
 		case err := <-errChan:
 			fmt.Println()
 			if err != nil {
-				clio.Warn("withdrawal failed: ", err.Error())
-				return
-=======
-			clio.Info("Beneficiary change in progress")
-			clio.Info(fmt.Sprintf("To get additional information use command: \"%s\"", usageSetBeneficiaryStatus))
-			return nil
-		case <-time.After(time.Second):
-			st, err := c.tequilapi.SettleWithBeneficiaryStatus(address)
-			if err != nil {
-				break
-			}
-
-			if !strings.EqualFold(st.ChangeTo, benef) || st.State != beneficiary.Completed {
-				break
-			}
-
-			if st.Error != "" {
-				return fmt.Errorf("could not set the new beneficiary address: %w", errors.New(st.Error))
-			}
-
-			data, err := c.tequilapi.Beneficiary(address)
-			if err != nil {
-				break
-			}
-
-			if strings.EqualFold(data.Beneficiary, benef) {
-				clio.Success("New beneficiary address set")
-				return nil
->>>>>>> 5f8ca787
+				return fmt.Errorf("withdrawal failed: %w", err)
 			}
 			clio.Info("withdrawal succeeded")
-			return
+			return nil
 		}
 	}
 }
 
 const usageGetReferralCode = "referralcode <identity>"
 
-<<<<<<< HEAD
-func (c *cliApp) getReferralCode(actionArgs []string) {
+func (c *cliApp) getReferralCode(actionArgs []string) error {
 	if len(actionArgs) != 1 {
 		clio.Info("Usage: " + usageGetReferralCode)
-		return
+		return errWrongArgumentCount
 	}
 
 	address := actionArgs[0]
 	res, err := c.tequilapi.IdentityReferralCode(address)
 	if err != nil {
-		clio.Warn(errors.Wrap(err, "could not get referral token"))
-		return
+		return fmt.Errorf("could not get referral token: %w", err)
 	}
 
 	clio.Success(fmt.Sprintf("Your referral token is: %q", res.Token))
-=======
-func (c *cliApp) setBeneficiaryStatus(actionArgs []string) (err error) {
-	if len(actionArgs) != 1 {
-		clio.Info("Usage: " + usageSetBeneficiary)
-		return errWrongArgumentCount
-	}
-
-	address := actionArgs[0]
-
-	data, err := c.tequilapi.Beneficiary(address)
-	if err != nil {
-		return fmt.Errorf("could not get current beneficiary: %w", err)
-	}
-
-	clio.Info(fmt.Sprintf("Current beneficiary: %s", data.Beneficiary))
-
-	st, err := c.tequilapi.SettleWithBeneficiaryStatus(address)
-	if err != nil {
-		return fmt.Errorf("could not get beneficiary change status: %w", err)
-	}
-
-	clio.Info("Last change request information:")
-	clio.Info(fmt.Sprintf("Change to: %s", st.ChangeTo))
-	clio.Info(fmt.Sprintf("State: %s", st.State))
-	if st.Error != "" {
-		return errors.New(st.Error)
-	}
-	return nil
->>>>>>> 5f8ca787
+	return nil
 }
 
 const usageExportIdentity = "export <identity> <new_passphrase> [file]"
