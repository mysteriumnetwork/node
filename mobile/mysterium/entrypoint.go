--- conflicted
+++ resolved
@@ -20,6 +20,7 @@
 import (
 	"fmt"
 	"path/filepath"
+	"time"
 
 	"github.com/mitchellh/go-homedir"
 	"github.com/mysteriumnetwork/node/cmd"
@@ -58,6 +59,7 @@
 	connectionStatusChangeCallback ConnectionStatusChangeCallback
 	proposalsManager               *proposalsManager
 	unlockedIdentity               identity.Identity
+	accountant                     identity.Identity
 }
 
 // MobileNetworkOptions alias for node.OptionsNetwork to be visible from mobile framework
@@ -76,13 +78,11 @@
 // DefaultNetworkOptions returns default network options to connect with
 func DefaultNetworkOptions() *MobileNetworkOptions {
 	return &MobileNetworkOptions{
-		Testnet:                 true,
-		ExperimentIdentityCheck: false,
-		ExperimentNATPunching:   true,
-		MysteriumAPIAddress:     metadata.TestnetDefinition.MysteriumAPIAddress,
-		BrokerAddress:           metadata.TestnetDefinition.BrokerAddress,
-		EtherClientRPC:          metadata.TestnetDefinition.EtherClientRPC,
-		EtherPaymentsAddress:    metadata.DefaultNetwork.PaymentsContractAddress.String(),
+		Testnet:               true,
+		ExperimentNATPunching: true,
+		MysteriumAPIAddress:   metadata.TestnetDefinition.MysteriumAPIAddress,
+		BrokerAddress:         metadata.TestnetDefinition.BrokerAddress,
+		EtherClientRPC:        metadata.TestnetDefinition.EtherClientRPC,
 	}
 }
 
@@ -136,6 +136,24 @@
 			IPDetectorURL: "https://api.ipify.org/?format=json",
 			Type:          node.LocationTypeOracle,
 			Address:       "https://testnet-location.mysterium.network/api/v1/location",
+		},
+		Transactor: node.OptionsTransactor{
+			TransactorEndpointAddress:       metadata.TestnetDefinition.TransactorAddress,
+			RegistryAddress:                 metadata.TestnetDefinition.RegistryAddress,
+			ChannelImplementation:           metadata.TestnetDefinition.ChannelImplAddress,
+			ProviderMaxRegistrationAttempts: 10,
+			ProviderRegistrationRetryDelay:  time.Minute * 3,
+			ProviderRegistrationStake:       125000000000,
+		},
+		Accountant: node.OptionsAccountant{
+			AccountantEndpointAddress: metadata.TestnetDefinition.AccountantAddress,
+			AccountantID:              metadata.TestnetDefinition.AccountantID,
+		},
+		Payments: node.OptionsPayments{
+			MaxAllowedPaymentPercentile:        1500,
+			BCTimeout:                          time.Second * 30,
+			AccountantPromiseSettlingThreshold: 0.1,
+			SettlementTimeout:                  time.Hour * 2,
 		},
 	})
 	if err != nil {
@@ -154,6 +172,7 @@
 		eventBus:           di.EventBus,
 		connectionRegistry: di.ConnectionRegistry,
 		statisticsTracker:  di.StatisticsTracker,
+		accountant:         identity.FromAddress(metadata.TestnetDefinition.AccountantID),
 		proposalsManager: newProposalsManager(
 			di.DiscoveryFinder,
 			di.ProposalStorage,
@@ -184,16 +203,6 @@
 	return proposal, nil
 }
 
-<<<<<<< HEAD
-// DefaultNetworkOptions returns default network options to connect with
-func DefaultNetworkOptions() *MobileNetworkOptions {
-	return &MobileNetworkOptions{
-		Testnet:               true,
-		ExperimentNATPunching: true,
-		MysteriumAPIAddress:   metadata.TestnetDefinition.MysteriumAPIAddress,
-		BrokerAddress:         metadata.TestnetDefinition.BrokerAddress,
-		EtherClientRPC:        metadata.TestnetDefinition.EtherClientRPC,
-=======
 // GetLocationResponse represents location response.
 type GetLocationResponse struct {
 	IP      string
@@ -205,7 +214,6 @@
 	loc, err := mb.locationResolver.DetectLocation()
 	if err != nil {
 		return nil, err
->>>>>>> 79073708
 	}
 
 	return &GetLocationResponse{
@@ -278,7 +286,7 @@
 		DisableKillSwitch: req.DisableKillSwitch,
 		EnableDNS:         req.EnableDNS,
 	}
-	if err := mb.connectionManager.Connect(identity.FromAddress(mb.unlockedIdentity.Address), *proposal, connectOptions); err != nil {
+	if err := mb.connectionManager.Connect(identity.FromAddress(mb.unlockedIdentity.Address), mb.accountant, *proposal, connectOptions); err != nil {
 		return err
 	}
 	return nil
