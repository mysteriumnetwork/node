--- conflicted
+++ resolved
@@ -107,10 +107,7 @@
 
   redis:
     image: bitnami/redis:5.0.8
-<<<<<<< HEAD
     container_name: 'hermes_redis'
-=======
->>>>>>> c217e537
     expose:
       - 6379
     environment:
