/*
 * Copyright (C) 2019 The "MysteriumNetwork/node" Authors.
 *
 * This program is free software: you can redistribute it and/or modify
 * it under the terms of the GNU General Public License as published by
 * the Free Software Foundation, either version 3 of the License, or
 * (at your option) any later version.
 *
 * This program is distributed in the hope that it will be useful,
 * but WITHOUT ANY WARRANTY; without even the implied warranty of
 * MERCHANTABILITY or FITNESS FOR A PARTICULAR PURPOSE.  See the
 * GNU General Public License for more details.
 *
 * You should have received a copy of the GNU General Public License
 * along with this program.  If not, see <http://www.gnu.org/licenses/>.
 */

package endpoints

import (
	"encoding/json"
	"fmt"
	"math/big"
	"net/http"
	"strconv"
	"time"

	"github.com/ethereum/go-ethereum/common"
	"github.com/julienschmidt/httprouter"
	"github.com/mysteriumnetwork/node/tequilapi/contract"
	"github.com/pkg/errors"
	"github.com/rs/zerolog/log"
	"github.com/vcraescu/go-paginator"
	"github.com/vcraescu/go-paginator/adapter"

	"github.com/mysteriumnetwork/node/identity"
	"github.com/mysteriumnetwork/node/identity/registry"
	"github.com/mysteriumnetwork/node/session/pingpong"
	"github.com/mysteriumnetwork/node/tequilapi/client"
	"github.com/mysteriumnetwork/node/tequilapi/utils"
)

// Transactor represents interface to Transactor service
type Transactor interface {
	FetchRegistrationFees() (registry.FeesResponse, error)
	FetchSettleFees() (registry.FeesResponse, error)
	FetchStakeDecreaseFee() (registry.FeesResponse, error)
	TopUp(identity string) error
	RegisterIdentity(identity string, regReqDTO *registry.IdentityRegistrationRequestDTO) error
	DecreaseStake(id string, amount, transactorFee uint64) error
}

// promiseSettler settles the given promises
type promiseSettler interface {
	ForceSettle(providerID identity.Identity, hermesID common.Address) error
	SettleWithBeneficiary(id identity.Identity, beneficiary, hermesID common.Address) error
	GetHermesFee(common.Address) (uint16, error)
	SettleIntoStake(providerID identity.Identity, hermesID common.Address) error
}

type settlementHistoryProvider interface {
<<<<<<< HEAD
	Get(provider identity.Identity, hermes common.Address) ([]pingpong.SettlementHistoryEntry, error)
=======
	List(pingpong.SettlementHistoryFilter) ([]pingpong.SettlementHistoryEntry, error)
>>>>>>> 3016d188
}

type transactorEndpoint struct {
	transactor                Transactor
	promiseSettler            promiseSettler
	settlementHistoryProvider settlementHistoryProvider
	hermesAddress             common.Address
}

// NewTransactorEndpoint creates and returns transactor endpoint
func NewTransactorEndpoint(transactor Transactor, promiseSettler promiseSettler, settlementHistoryProvider settlementHistoryProvider, hermesID common.Address) *transactorEndpoint {
	return &transactorEndpoint{
		transactor:                transactor,
		promiseSettler:            promiseSettler,
		settlementHistoryProvider: settlementHistoryProvider,
		hermesAddress:             hermesID,
	}
}

// Fees represents the transactor fees
// swagger:model Fees
type Fees struct {
	Registration  *big.Int `json:"registration"`
	Settlement    *big.Int `json:"settlement"`
	Hermes        uint16   `json:"hermes"`
	DecreaseStake *big.Int `json:"decreaseStake"`
}

// swagger:operation GET /transactor/fees Fees
// ---
// summary: Returns fees
// description: Returns fees applied by Transactor
// responses:
//   200:
//     description: fees applied by Transactor
//     schema:
//       "$ref": "#/definitions/Fees"
//   500:
//     description: Internal server error
//     schema:
//       "$ref": "#/definitions/ErrorMessageDTO"
func (te *transactorEndpoint) TransactorFees(resp http.ResponseWriter, _ *http.Request, _ httprouter.Params) {
	registrationFees, err := te.transactor.FetchRegistrationFees()
	if err != nil {
		utils.SendError(resp, err, http.StatusInternalServerError)
		return
	}
	settlementFees, err := te.transactor.FetchSettleFees()
	if err != nil {
		utils.SendError(resp, err, http.StatusInternalServerError)
		return
	}
	decreaseStakeFees, err := te.transactor.FetchStakeDecreaseFee()
	if err != nil {
		utils.SendError(resp, err, http.StatusInternalServerError)
		return
	}
	hermesFees, err := te.promiseSettler.GetHermesFee(te.hermesAddress)
	if err != nil {
		utils.SendError(resp, err, http.StatusInternalServerError)
		return
	}

	f := Fees{
		Registration:  registrationFees.Fee,
		Settlement:    settlementFees.Fee,
		Hermes:        hermesFees,
		DecreaseStake: decreaseStakeFees.Fee,
	}

	utils.WriteAsJSON(f, resp)
}

// SettleRequest represents the request to settle hermes promises
// swagger:model SettleRequest
type SettleRequest struct {
	HermesID   string `json:"hermes_id"`
	ProviderID string `json:"provider_id"`
}

// swagger:operation POST /transactor/settle/sync SettleSync
// ---
// summary: forces the settlement of promises for the given provider and hermes
// description: Forces a settlement for the hermes promises and blocks until the settlement is complete.
// parameters:
// - in: body
//   name: body
//   description: settle request body
//   schema:
//     $ref: "#/definitions/SettleRequest"
// responses:
//   202:
//     description: settle request accepted
//   500:
//     description: Internal server error
//     schema:
//       "$ref": "#/definitions/ErrorMessageDTO"
func (te *transactorEndpoint) SettleSync(resp http.ResponseWriter, request *http.Request, _ httprouter.Params) {
	err := te.settle(request, te.promiseSettler.ForceSettle)
	if err != nil {
		utils.SendError(resp, err, http.StatusInternalServerError)
		return
	}

	resp.WriteHeader(http.StatusOK)
}

// swagger:operation POST /transactor/settle/async SettleAsync
// ---
// summary: forces the settlement of promises for the given provider and hermes
// description: Forces a settlement for the hermes promises. Does not wait for completion.
// parameters:
// - in: body
//   name: body
//   description: settle request body
//   schema:
//     $ref: "#/definitions/SettleRequest"
// responses:
//   202:
//     description: settle request accepted
//   500:
//     description: Internal server error
//     schema:
//       "$ref": "#/definitions/ErrorMessageDTO"
func (te *transactorEndpoint) SettleAsync(resp http.ResponseWriter, request *http.Request, _ httprouter.Params) {
	err := te.settle(request, func(provider identity.Identity, hermes common.Address) error {
		go func() {
			err := te.promiseSettler.ForceSettle(provider, hermes)
			if err != nil {
				log.Error().Err(err).Msgf("could not settle provider(%q) promises", provider.Address)
			}
		}()
		return nil
	})
	if err != nil {
		utils.SendError(resp, err, http.StatusInternalServerError)
		return
	}

	resp.WriteHeader(http.StatusAccepted)
}

func (te *transactorEndpoint) settle(request *http.Request, settler func(identity.Identity, common.Address) error) error {
	req := SettleRequest{}

	err := json.NewDecoder(request.Body).Decode(&req)
	if err != nil {
		return errors.Wrap(err, "failed to unmarshal settle request")
	}

	return errors.Wrap(settler(identity.FromAddress(req.ProviderID), common.HexToAddress(req.HermesID)), "settling failed")
}

// swagger:operation POST /transactor/topup
// ---
// summary: tops up myst to the given identity
// description: tops up myst to the given identity
// parameters:
// - in: body
//   name: body
//   description: top up request body
//   schema:
//     $ref: "#/definitions/TopUpRequestDTO"
// responses:
//   202:
//     description: top up request accepted
//   500:
//     description: Internal server error
//     schema:
//       "$ref": "#/definitions/ErrorMessageDTO"
//   400:
//     description: Bad request
//     schema:
//       "$ref": "#/definitions/ErrorMessageDTO"
func (te *transactorEndpoint) TopUp(resp http.ResponseWriter, request *http.Request, _ httprouter.Params) {
	topUpDTO := registry.TopUpRequest{}

	err := json.NewDecoder(request.Body).Decode(&topUpDTO)
	if err != nil {
		utils.SendError(resp, errors.Wrap(err, "failed to parse top up request"), http.StatusBadRequest)
		return
	}

	err = te.transactor.TopUp(topUpDTO.Identity)
	if err != nil {
		utils.SendError(resp, err, http.StatusInternalServerError)
		return
	}

	resp.WriteHeader(http.StatusAccepted)
}

// swagger:operation POST /identities/{id}/register Identity RegisterIdentity
// ---
// summary: Registers identity
// description: Registers identity on Mysterium Network smart contracts using Transactor
// parameters:
// - name: id
//   in: path
//   description: Identity address to register
//   type: string
//   required: true
// - in: body
//   name: body
//   description: all body parameters a optional
//   schema:
//     $ref: "#/definitions/IdentityRegistrationRequestDTO"
// responses:
//   200:
//     description: Payout info registered
//   400:
//     description: Bad request
//     schema:
//       "$ref": "#/definitions/ErrorMessageDTO"
//   500:
//     description: Internal server error
//     schema:
//       "$ref": "#/definitions/ErrorMessageDTO"
func (te *transactorEndpoint) RegisterIdentity(resp http.ResponseWriter, request *http.Request, params httprouter.Params) {
	identity := params.ByName("id")

	regReqDTO := &registry.IdentityRegistrationRequestDTO{}

	err := json.NewDecoder(request.Body).Decode(&regReqDTO)
	if err != nil {
		utils.SendError(resp, errors.Wrap(err, "failed to parse identity registration request"), http.StatusBadRequest)
		return
	}

	err = te.transactor.RegisterIdentity(identity, regReqDTO)
	if err != nil {
		log.Err(err).Msgf("Failed identity registration request for ID: %s, %+v", identity, regReqDTO)
		utils.SendError(resp, errors.Wrap(err, "failed identity registration request"), http.StatusInternalServerError)
		return
	}

	resp.WriteHeader(http.StatusAccepted)
}

func (te *transactorEndpoint) SetBeneficiary(resp http.ResponseWriter, request *http.Request, params httprouter.Params) {
	id := params.ByName("id")

	req := &client.SettleWithBeneficiaryRequest{}
	err := json.NewDecoder(request.Body).Decode(&req)
	if err != nil {
		utils.SendError(resp, fmt.Errorf("failed to parse set beneficiary request: %w", err), http.StatusBadRequest)
		return
	}

	err = te.promiseSettler.SettleWithBeneficiary(identity.FromAddress(id), common.HexToAddress(req.Beneficiary), common.HexToAddress(req.HermesID))
	if err != nil {
		log.Err(err).Msgf("Failed set beneficiary request for ID: %s, %+v", id, req)
		utils.SendError(resp, fmt.Errorf("failed set beneficiary request: %w", err), http.StatusInternalServerError)
		return
	}

	resp.WriteHeader(http.StatusAccepted)
}

// swagger:operation GET /settle/history SettlementHistory
// ---
// summary: Returns settlement history
// description: Returns settlement history
// parameters:
//   - in: query
//     name: date_from
//     description: To filter the settlements from this date. Formatted in RFC3339 e.g. 2020-07-01T00:00:00Z.
//     type: string
//   - in: query
//     name: date_to
//     description: To filter the settlements until this date. Formatted in RFC3339 e.g. 2020-07-01T00:00:00Z.
//     type: string
//   - in: query
//     name: provider_id
//     description: Provider ID to filter the settlements by.
//     type: string
//   - in: query
//     name: accountant_id
//     description: Accountant ID to filter the sessions by.
//     type: string
// responses:
//   200:
//     description: Returns settlement history
//     schema:
//       "$ref": "#/definitions/ListSettlementsResponse"
//   400:
//     description: Bad request
//     schema:
//       "$ref": "#/definitions/ErrorMessageDTO"
//   500:
//     description: Internal server error
//     schema:
//       "$ref": "#/definitions/ErrorMessageDTO"
func (te *transactorEndpoint) SettlementHistory(resp http.ResponseWriter, req *http.Request, _ httprouter.Params) {
	filter := pingpong.SettlementHistoryFilter{}

	dateFrom := time.Now().AddDate(0, 0, -30)
	if fromStr := req.URL.Query().Get("settled_at_from"); fromStr != "" {
		var err error
		if dateFrom, err = time.Parse(time.RFC3339, fromStr); err != nil {
			utils.SendError(resp, err, http.StatusBadRequest)
			return
		}
	}
<<<<<<< HEAD
	hermesID := req.URL.Query().Get("hermesID")
	if hermesID == "" {
		utils.SendError(resp, errors.New("hermesID is required"), http.StatusBadRequest)
		return
=======
	filter.TimeFrom = &dateFrom

	dateTo := time.Now()
	if toStr := req.URL.Query().Get("settled_at_to"); toStr != "" {
		var err error
		if dateTo, err = time.Parse(time.RFC3339, toStr); err != nil {
			utils.SendError(resp, err, http.StatusBadRequest)
			return
		}
>>>>>>> 3016d188
	}
	filter.TimeFrom = &dateTo

<<<<<<< HEAD
	history, err := te.settlementHistoryProvider.Get(identity.FromAddress(providerID), common.HexToAddress(hermesID))
=======
	if param := req.URL.Query().Get("provider_id"); param != "" {
		providerID := identity.FromAddress(param)
		filter.ProviderID = &providerID
	}
	if param := req.URL.Query().Get("accountant_id"); param != "" {
		accountantID := common.HexToAddress(param)
		filter.AccountantID = &accountantID
	}

	page := 1
	if pageStr := req.URL.Query().Get("page"); pageStr != "" {
		var err error
		if page, err = strconv.Atoi(pageStr); err != nil {
			utils.SendError(resp, err, http.StatusBadRequest)
			return
		}
	}

	pageSize := 50
	if pageSizeStr := req.URL.Query().Get("page_size"); pageSizeStr != "" {
		var err error
		if pageSize, err = strconv.Atoi(pageSizeStr); err != nil {
			utils.SendError(resp, err, http.StatusBadRequest)
			return
		}
	}

	settlementsAll, err := te.settlementHistoryProvider.List(filter)
>>>>>>> 3016d188
	if err != nil {
		utils.SendError(resp, err, http.StatusInternalServerError)
		return
	}

	var settlements []pingpong.SettlementHistoryEntry
	p := paginator.New(adapter.NewSliceAdapter(settlementsAll), pageSize)
	p.SetPage(page)
	if err := p.Results(&settlements); err != nil {
		utils.SendError(resp, err, http.StatusInternalServerError)
		return
	}

	response := contract.NewSettlementListResponse(settlements, &p)
	utils.WriteAsJSON(response, resp)
}

// DecreaseStakeRequest represents the decrease stake request
// swagger:model DecreaseStakeRequest
type DecreaseStakeRequest struct {
	ID            string `json:"id,omitempty"`
	Amount        uint64 `json:"amount,omitempty"`
	TransactorFee uint64 `json:"transactor_fee,omitempty"`
}

// swagger:operation POST /transactor/stake/decrease Decrease Stake
// ---
// summary: Decreases stake
// description: Decreases stake on eth blockchain via the mysterium transactor.
// parameters:
// - in: body
//   name: body
//   description: decrease stake request
//   schema:
//     $ref: "#/definitions/DecreaseStakeRequest"
// responses:
//   200:
//     description: Payout info registered
//   400:
//     description: Bad request
//     schema:
//       "$ref": "#/definitions/ErrorMessageDTO"
//   500:
//     description: Internal server error
//     schema:
//       "$ref": "#/definitions/ErrorMessageDTO"
func (te *transactorEndpoint) DecreaseStake(resp http.ResponseWriter, request *http.Request, params httprouter.Params) {
	var body DecreaseStakeRequest
	err := json.NewDecoder(request.Body).Decode(&body)
	if err != nil {
		utils.SendError(resp, errors.Wrap(err, "failed to parse decrease stake"), http.StatusBadRequest)
		return
	}

	err = te.transactor.DecreaseStake(body.ID, body.Amount, body.TransactorFee)
	if err != nil {
		log.Err(err).Msgf("Failed decreases stake request for ID: %s, %+v", body.ID, body)
		utils.SendError(resp, errors.Wrap(err, "failed decreases stake request"), http.StatusInternalServerError)
		return
	}

	resp.WriteHeader(http.StatusAccepted)
}

// swagger:operation POST /transactor/stake/increase/sync StakeIncreaseSync
// ---
// summary: forces the settlement with stake increase of promises for the given provider and accountant.
// description: Forces a settlement with stake increase for the accountant promises and blocks until the settlement is complete.
// parameters:
// - in: body
//   name: body
//   description: settle request body
//   schema:
//     $ref: "#/definitions/SettleRequest"
// responses:
//   202:
//     description: settle request accepted
//   500:
//     description: Internal server error
//     schema:
//       "$ref": "#/definitions/ErrorMessageDTO"
func (te *transactorEndpoint) SettleIntoStakeSync(resp http.ResponseWriter, request *http.Request, _ httprouter.Params) {
	err := te.settle(request, te.promiseSettler.SettleIntoStake)
	if err != nil {
		utils.SendError(resp, err, http.StatusInternalServerError)
		return
	}

	resp.WriteHeader(http.StatusOK)
}

// swagger:operation POST /transactor/stake/increase/async StakeIncreaseAsync
// ---
// summary: forces the settlement with stake increase of promises for the given provider and accountant.
// description: Forces a settlement with stake increase for the accountant promises and does not block.
// parameters:
// - in: body
//   name: body
//   description: settle request body
//   schema:
//     $ref: "#/definitions/SettleRequest"
// responses:
//   202:
//     description: settle request accepted
//   500:
//     description: Internal server error
//     schema:
//       "$ref": "#/definitions/ErrorMessageDTO"
func (te *transactorEndpoint) SettleIntoStakeAsync(resp http.ResponseWriter, request *http.Request, _ httprouter.Params) {
	err := te.settle(request, func(provider identity.Identity, accountant common.Address) error {
		go func() {
			err := te.promiseSettler.SettleIntoStake(provider, accountant)
			if err != nil {
				log.Error().Err(err).Msgf("could not settle into stake provider(%q) promises", provider.Address)
			}
		}()
		return nil
	})
	if err != nil {
		utils.SendError(resp, err, http.StatusInternalServerError)
		return
	}

	resp.WriteHeader(http.StatusOK)
}

// AddRoutesForTransactor attaches Transactor endpoints to router
func AddRoutesForTransactor(router *httprouter.Router, transactor Transactor, promiseSettler promiseSettler, settlementHistoryProvider settlementHistoryProvider, hermesAddress common.Address) {
	te := NewTransactorEndpoint(transactor, promiseSettler, settlementHistoryProvider, hermesAddress)
	router.POST("/identities/:id/register", te.RegisterIdentity)
	router.POST("/identities/:id/beneficiary", te.SetBeneficiary)
	router.GET("/transactor/fees", te.TransactorFees)
	router.POST("/transactor/topup", te.TopUp)
	router.POST("/transactor/settle/sync", te.SettleSync)
	router.POST("/transactor/settle/async", te.SettleAsync)
	router.GET("/transactor/settle/history", te.SettlementHistory)
	router.POST("/transactor/stake/increase/sync", te.SettleIntoStakeSync)
	router.POST("/transactor/stake/increase/async", te.SettleIntoStakeAsync)
	router.POST("/transactor/stake/decrease", te.DecreaseStake)
}<|MERGE_RESOLUTION|>--- conflicted
+++ resolved
@@ -59,11 +59,7 @@
 }
 
 type settlementHistoryProvider interface {
-<<<<<<< HEAD
-	Get(provider identity.Identity, hermes common.Address) ([]pingpong.SettlementHistoryEntry, error)
-=======
 	List(pingpong.SettlementHistoryFilter) ([]pingpong.SettlementHistoryEntry, error)
->>>>>>> 3016d188
 }
 
 type transactorEndpoint struct {
@@ -368,12 +364,6 @@
 			return
 		}
 	}
-<<<<<<< HEAD
-	hermesID := req.URL.Query().Get("hermesID")
-	if hermesID == "" {
-		utils.SendError(resp, errors.New("hermesID is required"), http.StatusBadRequest)
-		return
-=======
 	filter.TimeFrom = &dateFrom
 
 	dateTo := time.Now()
@@ -383,13 +373,9 @@
 			utils.SendError(resp, err, http.StatusBadRequest)
 			return
 		}
->>>>>>> 3016d188
 	}
 	filter.TimeFrom = &dateTo
 
-<<<<<<< HEAD
-	history, err := te.settlementHistoryProvider.Get(identity.FromAddress(providerID), common.HexToAddress(hermesID))
-=======
 	if param := req.URL.Query().Get("provider_id"); param != "" {
 		providerID := identity.FromAddress(param)
 		filter.ProviderID = &providerID
@@ -418,7 +404,6 @@
 	}
 
 	settlementsAll, err := te.settlementHistoryProvider.List(filter)
->>>>>>> 3016d188
 	if err != nil {
 		utils.SendError(resp, err, http.StatusInternalServerError)
 		return
