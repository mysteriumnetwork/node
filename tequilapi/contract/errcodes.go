/*
 * Copyright (C) 2022 The "MysteriumNetwork/node" Authors.
 *
 * This program is free software: you can redistribute it and/or modify
 * it under the terms of the GNU General Public License as published by
 * the Free Software Foundation, either version 3 of the License, or
 * (at your option) any later version.
 *
 * This program is distributed in the hope that it will be useful,
 * but WITHOUT ANY WARRANTY; without even the implied warranty of
 * MERCHANTABILITY or FITNESS FOR A PARTICULAR PURPOSE.  See the
 * GNU General Public License for more details.
 *
 * You should have received a copy of the GNU General Public License
 * along with this program.  If not, see <http://www.gnu.org/licenses/>.
 */

package contract

// Err codes returned from TequilAPI.
// Once created, do not change the string value, because consumers may depend on it - it's part of the contract.
const (

	// Identity

	ErrCodeIDImport                      = "err_id_import"
	ErrCodeIDSetDefault                  = "err_id_set_default"
	ErrCodeIDUseOrCreate                 = "err_to_id_use_or_create"
	ErrCodeIDUnlock                      = "err_id_unlock"
	ErrCodeIDLocked                      = "err_id_locked"
	ErrCodeIDNotRegistered               = "err_id_not_registered"
	ErrCodeIDStatusUnknown               = "err_id_status_unknown"
	ErrCodeIDCreate                      = "err_id_create"
	ErrCodeIDRegistrationCheck           = "err_id_registration_status_check"
	ErrCodeIDBlockchainRegistrationCheck = "err_id_registration_blockchain_status_check"
	ErrCodeIDRegistrationInProgress      = "err_id_registration_in_progress"
	ErrCodeIDCalculateAddress            = "err_id_calculate_address"
	ErrCodeIDSavePayoutAddress           = "err_id_save_payout_invalid_address"
	ErrCodeIDGetPayoutAddress            = "err_id_get_payout_address"
	ErrCodeHermesMigration               = "err_id_check_hermes_migration"
	ErrCodeCheckHermesMigrationStatus    = "err_id_check_hermes_migration_status"

	// Payment

	ErrCodePaymentCreate         = "err_payment_create"
	ErrCodePaymentGet            = "err_payment_get"
	ErrCodePaymentGetInvoice     = "err_payment_get_invoice"
	ErrCodePaymentList           = "err_payment_list"
	ErrCodePaymentListCurrencies = "err_payment_list_currencies"
	ErrCodePaymentGetOptions     = "err_payment_get_order_options"
	ErrCodePaymentListGateways   = "err_payment_list_gateways"

	// Referral

	ErrCodeReferralGetToken = "err_referral_get_token"
	ErrCodeBeneficiaryGet   = "err_beneficiary_get"

	// Config

	ErrCodeConfigSave = "err_config_save"

	// Connection

	ErrCodeConnectionAlreadyExists = "err_connection_already_exists"
	ErrCodeConnectionCancelled     = "err_connection_cancelled"
	ErrCodeConnect                 = "err_connect"
	ErrCodeNoConnectionExists      = "err_no_connection_exists"
	ErrCodeDisconnect              = "err_disconnect"

	// Feedback

	ErrCodeFeedbackSubmit = "err_feedback_submit"

	// MMN

	ErrCodeMMNNodeAlreadyClaimed = "err_mmn_node_already_claimed"
	ErrCodeMMNAPIKey             = "err_mmn_api_key"
	ErrCodeMMNRegistration       = "err_mmn_registration"

	// NAT

	ErrCodeNATProbe = "err_nat_probe"

	// Proposals

	ErrCodeProposalsQuery          = "err_proposals_query"
	ErrCodeProposalsCountryQuery   = "err_proposals_countries_query"
	ErrCodeProposalsDetectLocation = "err_proposals_detect_location"
	ErrCodeProposalsPrices         = "err_proposals_prices"
	ErrCodeProposalsPresets        = "err_proposals_presets"
	ErrCodeProposalsServiceType    = "err_proposals_service_type"

	// Service

	ErrCodeServiceList     = "err_service_list"
	ErrCodeServiceGet      = "err_service_get"
	ErrCodeServiceRunning  = "err_service_running"
	ErrCodeServiceLocation = "err_service_location"
	ErrCodeServiceStart    = "err_service_start"
	ErrCodeServiceStop     = "err_service_stop"

	// Sessions

	ErrCodeSessionList         = "err_session_list"
	ErrCodeSessionListPaginate = "err_session_list_paginate"
	ErrCodeSessionStats        = "err_session_stats"
	ErrCodeSessionStatsDaily   = "err_session_stats_daily"

	// Transactor

	ErrCodeTransactorRegistration          = "err_transactor_registration"
	ErrCodeTransactorFetchFees             = "err_transactor_fetch_fees"
	ErrCodeTransactorDecreaseStake         = "err_transactor_decrease_stake"
	ErrCodeTransactorSettleHistory         = "err_transactor_settle_history"
	ErrCodeTransactorSettleHistoryPaginate = "err_transactor_settle_history_paginate"
	ErrCodeTransactorWithdraw              = "err_transactor_withdraw"
	ErrCodeTransactorSettle                = "err_transactor_settle_into_stake"
	ErrCodeTransactorSettleAsync           = "err_transactor_settle_into_stake_async"
	ErrCodeTransactorNoReward              = "err_transactor_no_reward"
	ErrCodeTransactorBeneficiary           = "err_transactor_beneficiary"
	ErrCodeTransactorBeneficiaryTxStatus   = "err_transactor_beneficiary_tx_status"

	// Affiliator

	ErrCodeAffiliatorNoReward = "err_affiliator_no_reward"
	ErrCodeAffiliatorFailed   = "err_affiliator_failed"

	// Other

<<<<<<< HEAD
	ErrCodeActiveHermes            = "err_get_active_hermes"
	ErrCodeHermesFee               = "err_hermes_fee"
	ErrCodeHermesSettle            = "err_hermes_settle"
	ErrCodeHermesSettleAsync       = "err_hermes_settle_async"
	ErrCodeUILocalVersions         = "err_ui_local_versions"
	ErrCodeUISwitchVersion         = "err_ui_switch_version"
	ErrCodeUIDownload              = "err_ui_download"
	ErrCodeUIBundledVersion        = "err_ui_bundled_version"
	ErrCodeUIUsedVersion           = "err_ui_used_version"
	ErrorCodeProviderSessions      = "err_provider_sessions"
	ErrorCodeProviderSessionsCount = "err_provider_sessions_count"
=======
	ErrCodeActiveHermes              = "err_get_active_hermes"
	ErrCodeHermesFee                 = "err_hermes_fee"
	ErrCodeHermesSettle              = "err_hermes_settle"
	ErrCodeHermesSettleAsync         = "err_hermes_settle_async"
	ErrCodeUILocalVersions           = "err_ui_local_versions"
	ErrCodeUISwitchVersion           = "err_ui_switch_version"
	ErrCodeUIDownload                = "err_ui_download"
	ErrCodeUIBundledVersion          = "err_ui_bundled_version"
	ErrCodeUIUsedVersion             = "err_ui_used_version"
	ErrorCodeProviderSessions        = "err_provider_sessions"
	ErrorCodeProviderTransferredData = "err_provider_transferred_data"
>>>>>>> 93cb773e
)<|MERGE_RESOLUTION|>--- conflicted
+++ resolved
@@ -127,19 +127,6 @@
 
 	// Other
 
-<<<<<<< HEAD
-	ErrCodeActiveHermes            = "err_get_active_hermes"
-	ErrCodeHermesFee               = "err_hermes_fee"
-	ErrCodeHermesSettle            = "err_hermes_settle"
-	ErrCodeHermesSettleAsync       = "err_hermes_settle_async"
-	ErrCodeUILocalVersions         = "err_ui_local_versions"
-	ErrCodeUISwitchVersion         = "err_ui_switch_version"
-	ErrCodeUIDownload              = "err_ui_download"
-	ErrCodeUIBundledVersion        = "err_ui_bundled_version"
-	ErrCodeUIUsedVersion           = "err_ui_used_version"
-	ErrorCodeProviderSessions      = "err_provider_sessions"
-	ErrorCodeProviderSessionsCount = "err_provider_sessions_count"
-=======
 	ErrCodeActiveHermes              = "err_get_active_hermes"
 	ErrCodeHermesFee                 = "err_hermes_fee"
 	ErrCodeHermesSettle              = "err_hermes_settle"
@@ -151,5 +138,5 @@
 	ErrCodeUIUsedVersion             = "err_ui_used_version"
 	ErrorCodeProviderSessions        = "err_provider_sessions"
 	ErrorCodeProviderTransferredData = "err_provider_transferred_data"
->>>>>>> 93cb773e
+	ErrorCodeProviderSessionsCount   = "err_provider_sessions_count"
 )