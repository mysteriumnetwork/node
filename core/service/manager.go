/*
 * Copyright (C) 2018 The "MysteriumNetwork/node" Authors.
 *
 * This program is free software: you can redistribute it and/or modify
 * it under the terms of the GNU General Public License as published by
 * the Free Software Foundation, either version 3 of the License, or
 * (at your option) any later version.
 *
 * This program is distributed in the hope that it will be useful,
 * but WITHOUT ANY WARRANTY; without even the implied warranty of
 * MERCHANTABILITY or FITNESS FOR A PARTICULAR PURPOSE.  See the
 * GNU General Public License for more details.
 *
 * You should have received a copy of the GNU General Public License
 * along with this program.  If not, see <http://www.gnu.org/licenses/>.
 */

package service

import (
	"fmt"

	"github.com/gofrs/uuid"
	"github.com/mysteriumnetwork/node/core/location/locationstate"
	"github.com/mysteriumnetwork/node/core/policy"
	"github.com/mysteriumnetwork/node/core/service/servicestate"
	"github.com/mysteriumnetwork/node/identity"
	"github.com/mysteriumnetwork/node/market"
	"github.com/mysteriumnetwork/node/p2p"
	"github.com/mysteriumnetwork/node/session/connectivity"
	"github.com/mysteriumnetwork/node/utils/netutil"
	"github.com/pkg/errors"
	"github.com/rs/zerolog/log"
)

var (
	// ErrorLocation error indicates that action (i.e. disconnect)
	ErrorLocation = errors.New("failed to detect service location")
	// ErrUnsupportedServiceType indicates that manager tried to create an unsupported service type
	ErrUnsupportedServiceType = errors.New("unsupported service type")
	// ErrUnsupportedAccessPolicy indicates that manager tried to create service with unsupported access policy
	ErrUnsupportedAccessPolicy = errors.New("unsupported access policy")
)

// Service interface represents pluggable Mysterium service
type Service interface {
	Serve(instance *Instance) error
	Stop() error
	ConfigProvider
}

// DiscoveryFactory initiates instance which is able announce service discoverability
type DiscoveryFactory func() Discovery

// Discovery registers the service to the discovery api periodically
type Discovery interface {
	Start(ownIdentity identity.Identity, proposal market.ServiceProposal)
	Stop()
	Wait()
}

// LocationResolver detects location for service proposal.
type locationResolver interface {
	DetectLocation() (locationstate.Location, error)
}

// WaitForNATHole blocks until NAT hole is punched towards consumer through local NAT or until hole punching failed
type WaitForNATHole func() error

// NewManager creates new instance of pluggable instances manager
func NewManager(
	serviceRegistry *Registry,
	discoveryFactory DiscoveryFactory,
	eventPublisher Publisher,
	policyOracle *policy.Oracle,
	p2pListener p2p.Listener,
	sessionManager func(service *Instance, channel p2p.Channel) *SessionManager,
	statusStorage connectivity.StatusStorage,
	location locationResolver,
) *Manager {
	return &Manager{
		serviceRegistry:  serviceRegistry,
		servicePool:      NewPool(eventPublisher),
		discoveryFactory: discoveryFactory,
		eventPublisher:   eventPublisher,
		policyOracle:     policyOracle,
		p2pListener:      p2pListener,
		sessionManager:   sessionManager,
		statusStorage:    statusStorage,
		location:         location,
	}
}

// Manager entrypoint which knows how to start pluggable Mysterium instances
type Manager struct {
	serviceRegistry *Registry
	servicePool     *Pool

	discoveryFactory DiscoveryFactory
	eventPublisher   Publisher
	policyOracle     *policy.Oracle

	p2pListener    p2p.Listener
	sessionManager func(service *Instance, channel p2p.Channel) *SessionManager
	statusStorage  connectivity.StatusStorage
	location       locationResolver
}

// Start starts an instance of the given service type if knows one in service registry.
// It passes the options to the start method of the service.
// If an error occurs in the underlying service, the error is then returned.
<<<<<<< HEAD
func (manager *Manager) Start(providerID identity.Identity, serviceType string, policyIDs []string, options Options) (id ID, err error) {
=======
func (manager *Manager) Start(providerID identity.Identity, serviceType string, policyIDs []string, options Options, price market.Price) (id ID, err error) {
	log.Debug().Fields(map[string]interface{}{
		"providerID":  providerID.Address,
		"serviceType": serviceType,
		"policyIDs":   policyIDs,
		"options":     options,
		"price":       price,
	}).Msg("Starting service")
>>>>>>> 84de45d4
	service, err := manager.serviceRegistry.Create(serviceType, options)
	if err != nil {
		return id, err
	}

	policyRules := policy.NewRepository()
	var accessPolicies []market.AccessPolicy
	if len(policyIDs) > 0 {
		accessPolicies = manager.policyOracle.Policies(policyIDs)
		if err = manager.policyOracle.SubscribePolicies(accessPolicies, policyRules); err != nil {
			log.Warn().Err(err).Msg("Can't find given access policies")
			return id, ErrUnsupportedAccessPolicy
		}
	}

	location, err := manager.location.DetectLocation()
	if err != nil {
		return "", err
	}

	proposal := market.NewProposal(providerID.Address, serviceType, market.NewProposalOpts{
		Location:       market.NewLocation(location),
		AccessPolicies: accessPolicies,
		Contacts:       []market.Contact{manager.p2pListener.GetContact()},
	})

	discovery := manager.discoveryFactory()
	discovery.Start(providerID, proposal)

	id, err = generateID()
	if err != nil {
		return id, err
	}

	instance := &Instance{
		ID:             id,
		ProviderID:     providerID,
		Type:           serviceType,
		state:          servicestate.Starting,
		Options:        options,
		service:        service,
		Proposal:       proposal,
		policies:       policyRules,
		discovery:      discovery,
		eventPublisher: manager.eventPublisher,
	}

	channelHandlers := func(ch p2p.Channel) {
		instance.addP2PChannel(ch)
		mng := manager.sessionManager(instance, ch)
		subscribeSessionCreate(mng, ch)
		subscribeSessionStatus(ch, manager.statusStorage)
		subscribeSessionAcknowledge(mng, ch)
		subscribeSessionDestroy(mng, ch)
		subscribeSessionPayments(mng, ch)
	}
	stopP2PListener, err := manager.p2pListener.Listen(providerID, serviceType, channelHandlers)
	if err != nil {
		return id, fmt.Errorf("could not subscribe to p2p channels: %w", err)
	}

	manager.servicePool.Add(instance)

	go func() {
		instance.setState(servicestate.Running)

		serveErr := service.Serve(instance)
		if serveErr != nil {
			log.Error().Err(serveErr).Msg("Service serve failed")
		}

		stopP2PListener()

		stopErr := manager.servicePool.Stop(id)
		if stopErr != nil {
			log.Error().Err(stopErr).Msg("Service stop failed")
		}

		discovery.Wait()
	}()

	netutil.LogNetworkStats()

	return id, nil
}

func generateID() (ID, error) {
	uid, err := uuid.NewV4()
	if err != nil {
		return ID(""), err
	}
	return ID(uid.String()), nil
}

// List returns array of running service instances.
func (manager *Manager) List() map[ID]*Instance {
	return manager.servicePool.List()
}

// Kill stops all services.
func (manager *Manager) Kill() error {
	return manager.servicePool.StopAll()
}

// Stop stops the service.
func (manager *Manager) Stop(id ID) error {
	err := manager.servicePool.Stop(id)
	if err != nil {
		return err
	}

	return nil
}

// Service returns a service instance by requested id.
func (manager *Manager) Service(id ID) *Instance {
	return manager.servicePool.Instance(id)
}<|MERGE_RESOLUTION|>--- conflicted
+++ resolved
@@ -109,18 +109,13 @@
 // Start starts an instance of the given service type if knows one in service registry.
 // It passes the options to the start method of the service.
 // If an error occurs in the underlying service, the error is then returned.
-<<<<<<< HEAD
 func (manager *Manager) Start(providerID identity.Identity, serviceType string, policyIDs []string, options Options) (id ID, err error) {
-=======
-func (manager *Manager) Start(providerID identity.Identity, serviceType string, policyIDs []string, options Options, price market.Price) (id ID, err error) {
 	log.Debug().Fields(map[string]interface{}{
 		"providerID":  providerID.Address,
 		"serviceType": serviceType,
 		"policyIDs":   policyIDs,
 		"options":     options,
-		"price":       price,
 	}).Msg("Starting service")
->>>>>>> 84de45d4
 	service, err := manager.serviceRegistry.Create(serviceType, options)
 	if err != nil {
 		return id, err
